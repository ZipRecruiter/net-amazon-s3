package Net::Amazon::S3::Request::PutObject;
use Moose 0.85;
use MooseX::StrictConstructor 0.16;
extends 'Net::Amazon::S3::Request';

# ABSTRACT: An internal class to put an object

<<<<<<< HEAD
has 'bucket'    => ( is => 'ro', isa => 'BucketName',      required => 1 );
has 'key'       => ( is => 'ro', isa => 'Str',             required => 1 );
has 'value'     => ( is => 'ro', isa => 'Str|CodeRef|ScalarRef',     required => 1 );
has 'acl_short' => ( is => 'ro', isa => 'Maybe[AclShort]', required => 0 );
=======
has 'bucket'     => ( is => 'ro', isa => 'BucketName',      required => 1 );
has 'key'        => ( is => 'ro', isa => 'Str',             required => 1 );
has 'value'      => ( is => 'ro', isa => 'Str|CodeRef',     required => 1 );
has 'acl_short'  => ( is => 'ro', isa => 'Maybe[AclShort]', required => 0 );
>>>>>>> 00956c12
has 'headers' =>
    ( is => 'ro', isa => 'HashRef', required => 0, default => sub { {} } );
has 'encryption' => ( is => 'ro', isa => 'Maybe[Str]',      required => 0 );

__PACKAGE__->meta->make_immutable;

sub http_request {
    my $self    = shift;
    my $headers = $self->headers;

    if ( $self->acl_short ) {
        $headers->{'x-amz-acl'} = $self->acl_short;
    }
    if ( defined $self->encryption ) {
        $headers->{'x-amz-server-side-encryption'} = $self->encryption;
    }

    return Net::Amazon::S3::HTTPRequest->new(
        s3      => $self->s3,
        method  => 'PUT',
        path    => $self->_uri( $self->key ),
        headers => $self->headers,
        content => $self->value,
    )->http_request;
}

1;

__END__

=for test_synopsis
no strict 'vars'

=head1 SYNOPSIS

  my $http_request = Net::Amazon::S3::Request::PutObject->new(
    s3        => $s3,
    bucket    => $bucket,
    key       => $key,
    value     => $value,
    acl_short => $acl_short,
    headers   => $conf,
  )->http_request;

=head1 DESCRIPTION

This module puts an object.

=head1 METHODS

=head2 http_request

This method returns a HTTP::Request object.
<|MERGE_RESOLUTION|>--- conflicted
+++ resolved
@@ -5,17 +5,10 @@
 
 # ABSTRACT: An internal class to put an object
 
-<<<<<<< HEAD
 has 'bucket'    => ( is => 'ro', isa => 'BucketName',      required => 1 );
 has 'key'       => ( is => 'ro', isa => 'Str',             required => 1 );
 has 'value'     => ( is => 'ro', isa => 'Str|CodeRef|ScalarRef',     required => 1 );
 has 'acl_short' => ( is => 'ro', isa => 'Maybe[AclShort]', required => 0 );
-=======
-has 'bucket'     => ( is => 'ro', isa => 'BucketName',      required => 1 );
-has 'key'        => ( is => 'ro', isa => 'Str',             required => 1 );
-has 'value'      => ( is => 'ro', isa => 'Str|CodeRef',     required => 1 );
-has 'acl_short'  => ( is => 'ro', isa => 'Maybe[AclShort]', required => 0 );
->>>>>>> 00956c12
 has 'headers' =>
     ( is => 'ro', isa => 'HashRef', required => 0, default => sub { {} } );
 has 'encryption' => ( is => 'ro', isa => 'Maybe[Str]',      required => 0 );
