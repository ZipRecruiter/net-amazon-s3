--- conflicted
+++ resolved
@@ -46,7 +46,11 @@
     isa      => 'Str',
     required => 0,
 );
-<<<<<<< HEAD
+has 'cache_control' => (
+    is       => 'ro',
+    isa      => 'Str',
+    required => 0,
+);
 has 'storage_class' => (
     is       => 'ro',
     isa      => 'StorageClass',
@@ -62,11 +66,6 @@
 has 'encryption' => (
     is       => 'ro',
     isa      => 'Maybe[Str]',
-=======
-has 'cache_control' => (
-    is       => 'ro',
-    isa      => 'Str',
->>>>>>> acc526fa
     required => 0,
 );
 
@@ -179,17 +178,14 @@
     if ( $self->content_disposition ) {
         $conf->{'Content-Disposition'} = $self->content_disposition;
     }
-<<<<<<< HEAD
+    if ( $self->cache_control ) {
+        $conf->{'Cache-Control'} = $self->cache_control;
+    }
     if ( $self->storage_class && $self->storage_class ne 'standard' ) {
         $conf->{'x-amz-storage-class'} = uc $self->storage_class;
     }
     $conf->{"x-amz-meta-\L$_"} = $self->user_metadata->{$_}
         for keys %{ $self->user_metadata };
-=======
-    if ( $self->cache_control ) {
-        $conf->{'Cache-Control'} = $self->cache_control;
-    }
->>>>>>> acc526fa
 
     my $http_request = Net::Amazon::S3::Request::PutObject->new(
         s3         => $self->client->s3,
@@ -221,50 +217,7 @@
         $size = $stat->size;
     }
 
-<<<<<<< HEAD
     $self->_put( $self->_content_sub($filename), $size, $md5_hex );
-=======
-    my $md5 = pack( 'H*', $md5_hex );
-    my $md5_base64 = encode_base64($md5);
-    chomp $md5_base64;
-
-    my $conf = {
-        'Content-MD5'    => $md5_base64,
-        'Content-Length' => $size,
-        'Content-Type'   => $self->content_type,
-    };
-
-    if ( $self->expires ) {
-        $conf->{Expires}
-            = DateTime::Format::HTTP->format_datetime( $self->expires );
-    }
-    if ( $self->content_encoding ) {
-        $conf->{'Content-Encoding'} = $self->content_encoding;
-    }
-    if ( $self->content_disposition ) {
-        $conf->{'Content-Disposition'} = $self->content_disposition;
-    }
-    if ( $self->cache_control ) {
-        $conf->{'Cache-Control'} = $self->cache_control;
-    }
-
-
-    my $http_request = Net::Amazon::S3::Request::PutObject->new(
-        s3        => $self->client->s3,
-        bucket    => $self->bucket->name,
-        key       => $self->key,
-        value     => $self->_content_sub($filename),
-        headers   => $conf,
-        acl_short => $self->acl_short,
-    )->http_request;
-
-    my $http_response = $self->client->_send_request($http_request);
-
-    confess 'Error uploading' . $http_response->as_string
-        if $http_response->code != 200;
-
-    confess 'Corrupted upload' if $self->_etag($http_response) ne $md5_hex;
->>>>>>> acc526fa
 }
 
 sub delete {
