--- conflicted
+++ resolved
@@ -46,7 +46,6 @@
     isa      => 'Str',
     required => 0,
 );
-<<<<<<< HEAD
 has 'storage_class' => (
     is       => 'ro',
     isa      => 'StorageClass',
@@ -58,12 +57,11 @@
     isa      => 'HashRef',
     required => 0,
     default  => sub { {} },
-=======
+);
 has 'encryption' => (
     is       => 'ro',
     isa      => 'Maybe[Str]',
     required => 0,
->>>>>>> 00956c12
 );
 
 __PACKAGE__->meta->make_immutable;
@@ -211,48 +209,7 @@
         $size = $stat->size;
     }
 
-<<<<<<< HEAD
     $self->_put( $self->_content_sub($filename), $size, $md5_hex );
-=======
-    my $md5 = pack( 'H*', $md5_hex );
-    my $md5_base64 = encode_base64($md5);
-    chomp $md5_base64;
-
-    my $conf = {
-        'Content-MD5'    => $md5_base64,
-        'Content-Length' => $size,
-        'Content-Type'   => $self->content_type,
-    };
-
-    if ( $self->expires ) {
-        $conf->{Expires}
-            = DateTime::Format::HTTP->format_datetime( $self->expires );
-    }
-    if ( $self->content_encoding ) {
-        $conf->{'Content-Encoding'} = $self->content_encoding;
-    }
-    if ( $self->content_disposition ) {
-        $conf->{'Content-Disposition'} = $self->content_disposition;
-    }
-
-
-    my $http_request = Net::Amazon::S3::Request::PutObject->new(
-        s3         => $self->client->s3,
-        bucket     => $self->bucket->name,
-        key        => $self->key,
-        value      => $self->_content_sub($filename),
-        headers    => $conf,
-        acl_short  => $self->acl_short,
-        encryption => $self->encryption,
-    )->http_request;
-
-    my $http_response = $self->client->_send_request($http_request);
-
-    confess 'Error uploading' . $http_response->as_string
-        if $http_response->code != 200;
-
-    confess 'Corrupted upload' if $self->_etag($http_response) ne $md5_hex;
->>>>>>> 00956c12
 }
 
 sub delete {
